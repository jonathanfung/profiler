--- conflicted
+++ resolved
@@ -99,7 +99,6 @@
     // Not implemented.
   };
 
-<<<<<<< HEAD
   _onKeyDown = (event: KeyboardEvent) => {
     const hasModifier = event.ctrlKey || event.altKey;
     const isNavigationKey =
@@ -183,10 +182,6 @@
           throw new Error('Unhandled navigation key.');
       }
     }
-=======
-  _onKeyDown = (_event: SyntheticKeyboardEvent<>) => {
-    // Not implemented.
->>>>>>> b22d2b05
   };
 
   _onRightClick = (selectedNetworkMarkerIndex: MarkerIndex) => {
